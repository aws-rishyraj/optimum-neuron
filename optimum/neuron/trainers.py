--- conflicted
+++ resolved
@@ -31,11 +31,8 @@
 from accelerate import __version__ as accelerate_version
 from packaging import version
 from transformers import PreTrainedModel, Seq2SeqTrainer, Trainer, TrainingArguments
-<<<<<<< HEAD
 from transformers.debug_utils import DebugOption, DebugUnderflowOverflow
 from transformers.integrations import hp_params
-=======
->>>>>>> 50e31a5e
 from transformers.modeling_utils import unwrap_model
 from transformers.pytorch_utils import is_torch_less_than_1_11
 from transformers.trainer import (
@@ -53,7 +50,6 @@
     nested_numpify,
     reissue_pt_warnings,
 )
-<<<<<<< HEAD
 from transformers.trainer_utils import (
     PREFIX_CHECKPOINT_DIR,
     EvalLoopOutput,
@@ -66,10 +62,6 @@
 )
 from transformers.training_args import ParallelMode
 from transformers.utils import WEIGHTS_NAME, is_apex_available, is_sagemaker_mp_enabled
-=======
-from transformers.trainer_utils import PREFIX_CHECKPOINT_DIR, EvalLoopOutput, has_length
-from transformers.utils import WEIGHTS_NAME, is_sagemaker_mp_enabled
->>>>>>> 50e31a5e
 
 from ..utils import check_if_transformers_greater, logging
 from .accelerate import NeuronAccelerator, NeuronDistributedType
@@ -80,12 +72,8 @@
     is_torch_xla_available,
     patch_within_function,
 )
-<<<<<<< HEAD
-from .utils.cache_utils import NEURON_COMPILE_CACHE_NAME, get_neuron_cache_path, set_neuron_cache_path
 from .utils.require_utils import requires_neuronx_distributed
-=======
 from .utils.cache_utils import get_neuron_cache_path, set_neuron_cache_path
->>>>>>> 50e31a5e
 from .utils.training_utils import (
     TRANSFORMERS_MIN_VERSION_USE_ACCELERATE,
     get_model_param_count,
@@ -115,10 +103,6 @@
 else:
     IS_SAGEMAKER_MP_POST_1_10 = False
 
-<<<<<<< HEAD
-=======
-
->>>>>>> 50e31a5e
 logger = logging.get_logger("transformers.trainer")
 
 KEEP_HF_HUB_PROGRESS_BARS = os.environ.get("KEEP_HF_HUB_PROGRESS_BARS")
@@ -283,11 +267,7 @@
                 callback.on_step_middle(self.args, self.state, self.control, **kwargs)
 
     def _get_train_sampler(self) -> Optional[torch.utils.data.Sampler]:
-<<<<<<< HEAD
         if self.mp_enabled:
-            return None
-=======
-        if self.tp_enabled:
             if self.train_dataset is None or not has_length(self.train_dataset):
                 return None
 
@@ -295,7 +275,6 @@
                 raise ValueError("LengthGroupedSampler is currently not supported with model parallelism.")
 
             return torch.utils.data.RandomSampler(self.train_dataset)
->>>>>>> 50e31a5e
         return super()._get_train_sampler()
 
     def _get_eval_sampler(self, eval_dataset: torch.utils.data.Dataset) -> Optional[torch.utils.data.Sampler]:
